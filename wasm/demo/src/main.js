--- conflicted
+++ resolved
@@ -49,10 +49,6 @@
     .getElementById('run-btn')
     .addEventListener('click', runCodeFromTextarea);
 
-<<<<<<< HEAD
-// Run once for demo
-runCodeFromTextarea();
-=======
 const snippets = document.getElementById('snippets');
 
 snippets.addEventListener('change', () => {
@@ -68,5 +64,5 @@
     runCodeFromTextarea();
 });
 
-runCodeFromTextarea(); // Run once for demo
->>>>>>> 098675df
+// Run once for demo
+runCodeFromTextarea();